--- conflicted
+++ resolved
@@ -23,11 +23,7 @@
 	private final Class<? extends Event> eventType;
 	
 	@Getter
-<<<<<<< HEAD
-	private final PriorityQueue<EventQueueEntry> queue;
-=======
 	private final ConcurrentSkipListMap<Integer, List<EventQueueEntry>> queue;
->>>>>>> 6df3fd96
 	
 	public EventQueueDefinition(Class<? extends Event> eventType) {
 		this.eventType = eventType;
