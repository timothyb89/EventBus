package org.timothyb89.eventbus;

import java.lang.reflect.Method;
import java.lang.reflect.Modifier;
import java.util.ArrayList;
import java.util.List;
import lombok.Getter;
import lombok.extern.slf4j.Slf4j;
import org.timothyb89.eventbus.executor.Executor;
import org.timothyb89.eventbus.executor.SimpleExecutor;

/**
 * Defines an event bus that handles the dispatching of events to client
 * classes. The owner class can define "buckets" or queues for subclasses of
 * {@link Event}, which may then be joined by client classes. The owner can then
 * push an instance of the {@code Event} to the bus using {@link #push(Event)}
 * which will notify all registered classes listening for that event type, or
 * any of its superclasses.
 * <p>This implementation allows for inherited and overridden event types,
 * assuming that each superclass has defined a queue specifically for that type.
 * When listeners are registered, they are added to all queues 'compatible' with
 * their event type, meaning that they will be placed into the event queue for
 * their direct event type, and any assignable superclasses. Then, when an event
 * is pushed to the queue, only the queue for that exact type is notified. This
 * ensures that listeners will only ever receive a single notification for
 * events compatible via multiple superclasses.</p>
 * <p>Definition of listeners requires the {@link EventHandler} annotation. When
 * some client class calls {@link #register(Object)}, all methods with an
 * {@code @EventHandler} annotation are scanned and added to the appropriate
 * event queues.</p>
 * <p>{@code @EventHandler} takes an optional {@code priority} parameter. Events
 * with a higher priority (defined either as an integer or preferably using a
 * constant in {@link EventPriority}) will be notified before events with a
 * lower (more negative) priority.</p>
 * <p>Events may also be 'vetoed', in the sense that an event at a higher
 * priority may prevent handlers further down in the queue from being executed.
 * While useful, this should be used with caution to ensure potentially
 * important events may still get an opportunity to be notified.</p>
 * @author timothyb89
 */
@Slf4j
public class EventBus {
	
	private final List<EventQueueDefinition> definitions;
	
	/**
	 * Event dispatching handler
	 */
	private final Executor executor;
	
	/**
	 * Client-safe interface for this bus
	 */
	@Getter
	private final EventBusClient client;
	
	/**
	 * Creates a new event bus. By default, a {@link SimpleExecutor} is used
	 * to dispatch events; use {@link #EventBus(Executor)} to specify a
	 * different implementation.
	 */
	public EventBus() {
		definitions = new ArrayList<>();
		
		executor = new SimpleExecutor();
		client = new EventBusClient(this);
	}
	
	/**
	 * Creates a new event bus with the given {@link Executor} implementation.
	 * @param executor the executor implementation to use
	 */
	public EventBus(Executor executor) {
		this.executor = executor;
		
		definitions = new ArrayList<>();
		client = new EventBusClient(this);
	}
	
	/**
	 * Defines a new event type. A new event queue will be added for the
	 * provided class, and future invocations of {@link push(Event)} will notify
	 * registered listeners.
	 * <p>Note that this class <i>is not</i> thread-safe; {@code add()} and
	 * {@code remove()} may cause a {@code ConcurrentModificationException} when
	 * used concurrently.</p>
	 * @param clazz the event class to register
	 */
	public void add(Class<? extends Event> clazz) {
		definitions.add(new EventQueueDefinition(clazz));
	}
	
	/**
	 * Gets the EventQueueDefinition for the given class. If no event queue has
	 * been created for the given class, {@code null} is returned. Note that
	 * this will not return superclasses of the given class, only exact matches.
	 * @param clazz The class to search for
	 * @return the event queue for the given class
	 */
	public EventQueueDefinition getQueueForClass(Class<? extends Event> clazz) {
		for (EventQueueDefinition d : definitions) {
			if (d.getEventType() == clazz) {
				return d;
			}
		}
		
		return null;
	}
	
	/**
	 * Removes the event queue for the given class. If no queue for the given
	 * class is found, the method fails silently.
	 * @param clazz the class for which to remove the queue
	 */
	public void remove(Class<? extends Event> clazz) {
		definitions.remove(getQueueForClass(clazz));
	}
	
	/**
	 * Pushes the given event to the message bus. This will notify listeners in
	 * order of their priority; any handler that throws an
	 * {@link EventVetoException} will cause handlers further down in the queue
	 * to be skipped. Specifically, this notifies the event queue that exactly
	 * matches the class (as handlers are added to superclass queues at
	 * registration time).
	 * <p>If no queue exists for the given event type, no listeners will be
	 * notified and the method will fail silently.</p>
<<<<<<< HEAD
	 * <p>The actual behavior of this method depends on the {@link Executor}
	 * this {@code EventBus} was constructed with. By default, events are
	 * executed on the current thread, and this method will not return until all
	 * listeners have been notified; however, different executors may offload
	 * processing to one or more dedicated threads, causing this method to
	 * return immediately.</p>
=======
	 * <p>Unlike {@link #add(Class)} and {@link #remove(Class)}, this method
	 * <i>is</i> thread-safe and can be safely used concurrently.</p>
>>>>>>> 6df3fd96
	 * @param event the event to push
	 */
	public void push(Event event) {
		EventQueueDefinition def = getQueueForClass(event.getClass());
		if (def != null) {
			executor.push(def, event);
		} // TODO: else: warn?
	}
	
	/**
	 * Pushes the given event to the bus, with a specified deadline. A deadline
	 * is the time (relative to the start of event processing) after which no
	 * additional event handlers will be notified.
	 * <p>The deadline is not strictly enforced: event handlers will not be
	 * terminated if the deadline is exceeded, but lower-priority handlers
	 * remaining in the queue will not be notified when the specified amount of
	 * time has passed.</p>
	 * <p>Event veto functionality and event prioritization is identical to that
	 * of {@link #push(Event)}.</p>
	 * @see #push(Event) 
	 * @param event the event to push 
	 * @param deadline the maximum time to spend notify handlers (milliseconds)
	 */
	public void push(Event event, long deadline) {
		EventQueueDefinition def = getQueueForClass(event.getClass());
		if (def != null) {
			executor.push(def, event, deadline);
		}
	}
	
	/**
	 * Registers the given method to the event bus. The object is assumed to be
	 * of the class that contains the given method.
	 * <p>The method parameters are
	 * checked and added to the event queue corresponding to the {@link Event}
	 * used as the first method parameter. In other words, if passed a reference
	 * to the following method:</p>
	 * <p><code>
	 * public void xyzHandler(XYZEvent event) { ... }
	 * </code></p>
	 * <p>... <code>xyzHandler</code> will be added to the event queue for
	 * {@code XYZEvent} assuming that {@code XYZEvent} extends {@link Event} and
	 * an event queue has been created for that event type.</p>
	 * @param o an instance of the class containing the method <code>m</code>
	 * @param m the method to register
	 * @param priority the event priority
	 * @param vetoable vetoable flag
	 * @param deadlineExempt deadline exemption flag
	 */
	protected void registerMethod(
			Object o, Method m,
			int priority, boolean vetoable, boolean deadlineExempt) {
		// check the parameter types, and attempt to resolve the event
		// type
		if (m.getParameterTypes().length != 1) {
			log.warn("Skipping invalid event handler definition: " + m);
			return;
		}

		// make sure the parameter is an Event
		// this additional/technically unneeded check should cut down on the
		// time required to process the loop over the definitions for methods
		// that don't match
		Class<?> param = m.getParameterTypes()[0];
		if (!Event.class.isAssignableFrom(param)) {
			log.warn("Skipping event handler without an Event parameter: " + m);
			return;
		}
	
		// add the method to all assignable definitions.
		// this may result in the method being added to multiple queues,
		// that is, the queues for each superclass.
		// (this is intended and is fundamentally what makes subclassed events
		// work as expected)
		for (EventQueueDefinition d : definitions) {
			if (param.isAssignableFrom(d.getEventType())) {
<<<<<<< HEAD
				d.getQueue().add(new EventQueueEntry(
						o, m, priority, vetoable, deadlineExempt));
=======
				d.add(new EventQueueEntry(o, m, priority, vetoable));
>>>>>>> 6df3fd96
				log.debug("Added {} to queue {}", m, d.getEventType());
			}
		}
	}
	
	/**
	 * Scans non-public members of the given object at the level of the given
	 * class. Due to how {@link Class#getDeclaredMethods()} works, this only
	 * scans members directly defined in {@code clazz}.
	 * @param o the object to scan
	 * @param clazz the specific class to scan
	 */
	private void scanInternal(Object o, Class clazz) {
		for (Method m : clazz.getDeclaredMethods()) {
			if (Modifier.isPublic(m.getModifiers())) {
				// public fields have already been processed
				continue;
			}
			
			// skip methods without annotation
			if (!m.isAnnotationPresent(EventHandler.class)) {
				continue;
			}
			
			// set the method accessible and register it
			EventHandler h = m.getAnnotation(EventHandler.class);
			int priority = h.priority();
			boolean vetoable = h.vetoable();
			boolean deadlineExempt = h.deadlineExempt();

			m.setAccessible(true);

			registerMethod(o, m, priority, vetoable, deadlineExempt);
		}
	}
	
	/**
	 * Attempts to register all methods of the given object annotated with
	 * {@link EventHandler} to receive events from this bus. Only methods
	 * that are annotated with {@code @EventHandler} and accept a single
	 * parameter of an event type emitted from this bus (that is, previously
	 * added with {@link #add(java.lang.Class)}) will be registered.
	 * <p>The {@link EventScanMode} annotation may be used to control the
	 * behavior and degree of scanning. By default the scan mode is
	 * {@link EventScanType#FAST} and will scan all public methods for the
	 * {@code EventHandler} annotation, including methods inherited from some
	 * superclass. However, private fields will not be scanned.</p>
	 * <p>{@link EventScanType#EXTENDED} additionally scans and registers
	 * private methods defined directly in the given object, but does not scan
	 * private fields in superclasses. This incurs a higher runtime cost at
	 * registration time as more methods are scanned.</p>
	 * <p>The final scanning type, {@link EventScanType#FULL}, scans all public
	 * methods (as with the {@code FAST} type), direct private members (as with
	 * {@code EXTENDED}), and private members defined in any superclass. This
	 * will incur the highest runtime cost, but will preserve any event-related
	 * functionality.
	 * @see #registerMethod(Object, Method, int, boolean, boolean)
	 * @param o the object to process
	 */
	public void register(Object o) {
		Class<?> c = o.getClass();
		
		EventScanType scanType = EventScanType.FAST;
		if (c.isAnnotationPresent(EventScanMode.class)) {
			EventScanMode modeDef = c.getAnnotation(EventScanMode.class);
			
			scanType = modeDef.type();
		}
		
		// always scan all public members
		for (Method m : c.getMethods()) {
			if (m.isAnnotationPresent(EventHandler.class)) {
				// get the priority from the annotation
				EventHandler h = m.getAnnotation(EventHandler.class);
				int priority = h.priority();
				boolean vetoable = h.vetoable();
				boolean deadlineExempt = h.deadlineExempt();
				
				registerMethod(o, m, priority, vetoable, deadlineExempt);
			}
		}
		
		// scan private fields if requested
		if (scanType == EventScanType.EXTENDED
				|| scanType == EventScanType.FULL) {
			scanInternal(o, c);
		}
		
		// also scan superclasses if requested
		if (scanType == EventScanType.FULL) {
			Class sup = c.getSuperclass();
			
			// work up the obejct hierarchy
			while (sup != Object.class) {
				scanInternal(o, sup);
				
				sup = sup.getSuperclass();
			}
		}
	}
	
	/**
	 * Removes the given object from all event queues that it may be a member
	 * of. The object will immediately stop receiving events from this EventBus.
	 * @param o the object to remove
	 */
	public void deregister(Object o) {
		for (EventQueueDefinition def : definitions) {
			def.removeAll(o);
		}
	}
	
}<|MERGE_RESOLUTION|>--- conflicted
+++ resolved
@@ -125,17 +125,14 @@
 	 * registration time).
 	 * <p>If no queue exists for the given event type, no listeners will be
 	 * notified and the method will fail silently.</p>
-<<<<<<< HEAD
 	 * <p>The actual behavior of this method depends on the {@link Executor}
 	 * this {@code EventBus} was constructed with. By default, events are
 	 * executed on the current thread, and this method will not return until all
 	 * listeners have been notified; however, different executors may offload
 	 * processing to one or more dedicated threads, causing this method to
 	 * return immediately.</p>
-=======
 	 * <p>Unlike {@link #add(Class)} and {@link #remove(Class)}, this method
 	 * <i>is</i> thread-safe and can be safely used concurrently.</p>
->>>>>>> 6df3fd96
 	 * @param event the event to push
 	 */
 	public void push(Event event) {
@@ -212,12 +209,8 @@
 		// work as expected)
 		for (EventQueueDefinition d : definitions) {
 			if (param.isAssignableFrom(d.getEventType())) {
-<<<<<<< HEAD
-				d.getQueue().add(new EventQueueEntry(
+				d.add(new EventQueueEntry(
 						o, m, priority, vetoable, deadlineExempt));
-=======
-				d.add(new EventQueueEntry(o, m, priority, vetoable));
->>>>>>> 6df3fd96
 				log.debug("Added {} to queue {}", m, d.getEventType());
 			}
 		}
